load("@bazel_tools//tools/build_defs/repo:http.bzl", "http_archive")

http_archive(
    name = "io_bazel_rules_go",
    sha256 = "69de5c704a05ff37862f7e0f5534d4f479418afc21806c887db544a316f3cb6b",
    urls = [
        "https://mirror.bazel.build/github.com/bazelbuild/rules_go/releases/download/v0.27.0/rules_go-v0.27.0.tar.gz",
        "https://github.com/bazelbuild/rules_go/releases/download/v0.27.0/rules_go-v0.27.0.tar.gz",
    ],
)

http_archive(
    name = "bazel_gazelle",
    sha256 = "62ca106be173579c0a167deb23358fdfe71ffa1e4cfdddf5582af26520f1c66f",
    urls = [
        "https://mirror.bazel.build/github.com/bazelbuild/bazel-gazelle/releases/download/v0.23.0/bazel-gazelle-v0.23.0.tar.gz",
        "https://github.com/bazelbuild/bazel-gazelle/releases/download/v0.23.0/bazel-gazelle-v0.23.0.tar.gz",
    ],
)

load("@io_bazel_rules_go//go:deps.bzl", "go_register_toolchains", "go_rules_dependencies")
load("@bazel_gazelle//:deps.bzl", "gazelle_dependencies", "go_repository")

go_repository(
    name = "com_github_bazelbuild_rules_go",
    importpath = "github.com/bazelbuild/rules_go",
    sum = "h1:KViqR7qKXwz+LrNdIauCDU21kneCk+4DnYjpvlJwH50=",
    version = "v0.27.0",
)

<<<<<<< HEAD
go_repository(
    name = "org_golang_x_crypto",
    importpath = "golang.org/x/crypto",
    sum = "h1:pLI5jrR7OSLijeIDcmRxNmw2api+jEfxLoykJVice/E=",
    version = "v0.0.0-20201016220609-9e8e0b390897",
)

go_repository(
    name = "org_golang_x_net",
    importpath = "golang.org/x/net",
    sum = "h1:0GoQqolDA55aaLxZyTzK/Y2ePZzZTUrRacwib7cNsYQ=",
    version = "v0.0.0-20190404232315-eb5bcb51f2a3",
)

go_repository(
    name = "org_golang_x_sys",
    importpath = "golang.org/x/sys",
    sum = "h1:+R4KGOnez64A81RvjARKc4UT5/tI9ujCIVX+P5KiHuI=",
    version = "v0.0.0-20190412213103-97732733099d",
)

go_repository(
    name = "org_golang_x_text",
    importpath = "golang.org/x/text",
    sum = "h1:g61tztE5qeGQ89tm6NTjjM9VPIm088od1l6aSorWRWg=",
    version = "v0.3.0",
)

gazelle_dependencies()

=======
>>>>>>> 61838224
go_repository(
    name = "com_github_hashicorp_go_version",
    importpath = "github.com/hashicorp/go-version",
    sum = "h1:McDWVJIU/y+u1BRV06dPaLfLCaT7fUTJLp5r04x7iNw=",
    version = "v1.3.0",
)

go_repository(
    name = "com_github_mitchellh_go_homedir",
    importpath = "github.com/mitchellh/go-homedir",
    sum = "h1:lukF9ziXFxDFPkA1vsr5zpc1XuPDn/wFntq5mG+4E0Y=",
    version = "v1.1.0",
)

go_rules_dependencies()

go_register_toolchains(version = "1.16.4")

gazelle_dependencies()

# We don't use any nodejs but this includes a rule for publishing releases to npm
http_archive(
    name = "build_bazel_rules_nodejs",
    sha256 = "84abf7ac4234a70924628baa9a73a5a5cbad944c4358cf9abdb4aab29c9a5b77",
    urls = ["https://github.com/bazelbuild/rules_nodejs/releases/download/1.7.0/rules_nodejs-1.7.0.tar.gz"],
)

load("@build_bazel_rules_nodejs//:index.bzl", "node_repositories")

node_repositories()

load("@bazel_tools//tools/build_defs/repo:http.bzl", "http_archive")

http_archive(
    name = "platforms",
    sha256 = "079945598e4b6cc075846f7fd6a9d0857c33a7afc0de868c2ccb96405225135d",
    urls = [
        "https://mirror.bazel.build/github.com/bazelbuild/platforms/releases/download/0.0.4/platforms-0.0.4.tar.gz",
        "https://github.com/bazelbuild/platforms/releases/download/0.0.4/platforms-0.0.4.tar.gz",
    ],
)<|MERGE_RESOLUTION|>--- conflicted
+++ resolved
@@ -28,39 +28,6 @@
     version = "v0.27.0",
 )
 
-<<<<<<< HEAD
-go_repository(
-    name = "org_golang_x_crypto",
-    importpath = "golang.org/x/crypto",
-    sum = "h1:pLI5jrR7OSLijeIDcmRxNmw2api+jEfxLoykJVice/E=",
-    version = "v0.0.0-20201016220609-9e8e0b390897",
-)
-
-go_repository(
-    name = "org_golang_x_net",
-    importpath = "golang.org/x/net",
-    sum = "h1:0GoQqolDA55aaLxZyTzK/Y2ePZzZTUrRacwib7cNsYQ=",
-    version = "v0.0.0-20190404232315-eb5bcb51f2a3",
-)
-
-go_repository(
-    name = "org_golang_x_sys",
-    importpath = "golang.org/x/sys",
-    sum = "h1:+R4KGOnez64A81RvjARKc4UT5/tI9ujCIVX+P5KiHuI=",
-    version = "v0.0.0-20190412213103-97732733099d",
-)
-
-go_repository(
-    name = "org_golang_x_text",
-    importpath = "golang.org/x/text",
-    sum = "h1:g61tztE5qeGQ89tm6NTjjM9VPIm088od1l6aSorWRWg=",
-    version = "v0.3.0",
-)
-
-gazelle_dependencies()
-
-=======
->>>>>>> 61838224
 go_repository(
     name = "com_github_hashicorp_go_version",
     importpath = "github.com/hashicorp/go-version",
@@ -73,6 +40,34 @@
     importpath = "github.com/mitchellh/go-homedir",
     sum = "h1:lukF9ziXFxDFPkA1vsr5zpc1XuPDn/wFntq5mG+4E0Y=",
     version = "v1.1.0",
+)
+
+go_repository(
+    name = "org_golang_x_crypto",
+    importpath = "golang.org/x/crypto",
+    sum = "h1:0es+/5331RGQPcXlMfP+WrnIIS6dNnNRe0WB02W0F4M=",
+    version = "v0.0.0-20211215153901-e495a2d5b3d3",
+)
+
+go_repository(
+    name = "org_golang_x_net",
+    importpath = "golang.org/x/net",
+    sum = "h1:CIJ76btIcR3eFI5EgSo6k1qKw9KJexJuRLI9G7Hp5wE=",
+    version = "v0.0.0-20211112202133-69e39bad7dc2",
+)
+
+go_repository(
+    name = "org_golang_x_sys",
+    importpath = "golang.org/x/sys",
+    sum = "h1:SrN+KX8Art/Sf4HNj6Zcz06G7VEz+7w9tdXTPOZ7+l4=",
+    version = "v0.0.0-20210615035016-665e8c7367d1",
+)
+
+go_repository(
+    name = "org_golang_x_term",
+    importpath = "golang.org/x/term",
+    sum = "h1:v+OssWQX+hTHEmOBgwxdZxK4zHq3yOs8F9J7mk0PY8E=",
+    version = "v0.0.0-20201126162022-7de9c90e9dd1",
 )
 
 go_rules_dependencies()
