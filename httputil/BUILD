--- conflicted
+++ resolved
@@ -12,14 +12,11 @@
     ],
     importpath = "github.com/bazelbuild/bazelisk/httputil",
     visibility = ["//visibility:public"],
-<<<<<<< HEAD
     deps = ["@org_golang_x_crypto//openpgp:go_default_library"],
-=======
 )
 
 go_test(
     name = "go_default_test",
     srcs = ["httputil_test.go"],
     embed = [":go_default_library"],
->>>>>>> 61838224
 )